--- conflicted
+++ resolved
@@ -5,11 +5,8 @@
 import pathlib
 from typing import List, Optional, Union
 
-<<<<<<< HEAD
 import requests
-=======
 from cachetools import TTLCache, cached
->>>>>>> 97334691
 
 from ...exceptions import NotFoundError
 from ...tools import is_url, path_read
@@ -540,7 +537,7 @@
         request_obj = api_endpoint.load_request(
             approve_not_recoverable_action=approve_not_recoverable_action
         )
-        return api_endpoint.perform_request(http=self.auth.http, request_obj=request_obj)
+        return api_endpoint.perform_request(client=self.CLIENT, request_obj=request_obj)
 
     def _delete(self, node_id: str) -> str:  # pragma: no cover
         """Direct API method to delete an instance.
@@ -644,8 +641,7 @@
     def _feature_flags(self) -> json_api.system_settings.FeatureFlags:
         """Direct API method to get the feature flags for the core."""
         api_endpoint = ApiEndpoints.system_settings.feature_flags_get
-<<<<<<< HEAD
-        return api_endpoint.perform_request(http=self.auth.http)
+        return api_endpoint.perform_request(client=self.CLIENT)
 
     def _admin_script_upload(
         self, file_name: str, file_content: Union[bytes, str], chunk_size: int = 1024 * 1024 * 100
@@ -658,7 +654,7 @@
         start_endpoint = ApiEndpoints.instances.admin_script_upload_start
         headers = {"Upload-Length": f"{file_size}"}
         http_args = {"data": file_name, "headers": headers}
-        file_uuid = start_endpoint.perform_request(http=self.auth.http, http_args=http_args)
+        file_uuid = start_endpoint.perform_request(client=self.CLIENT, http_args=http_args)
 
         chunk_responses = []
         chunk_endpoint = ApiEndpoints.instances.admin_script_upload_chunk
@@ -675,7 +671,7 @@
             }
             http_args = {"data": chunk, "headers": headers}
             chunk_response = chunk_endpoint.perform_request(
-                http=self.auth.http, http_args=http_args, uuid=file_uuid
+                client=self.CLIENT, http_args=http_args, uuid=file_uuid
             )
             chunk_responses.append({"uuid": chunk_response, "start": chunk_start, "end": chunk_end})
             chunk_current += 1
@@ -693,8 +689,5 @@
         """Upload a script file."""
         api_endpoint = ApiEndpoints.instances.admin_script_execute
 
-        response = api_endpoint.perform_request(http=self.auth.http, uuid=uuid)
-        return response
-=======
-        return api_endpoint.perform_request(client=self.CLIENT)
->>>>>>> 97334691
+        response = api_endpoint.perform_request(client=self.CLIENT, uuid=uuid)
+        return response