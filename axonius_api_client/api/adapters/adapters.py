--- conflicted
+++ resolved
@@ -166,11 +166,7 @@
             node: name of node to get adapter from [NO LONGER USED]
             config_type: One of generic, specific, or discovery
         """
-<<<<<<< HEAD
-        adapter = self.get_by_name(name=name, node=node)
-=======
         adapter = self.get_by_name(name=name, node=node, get_clients=False)
->>>>>>> 95d0a0ba
         adapters = self._config_get(adapter_name=adapter["name_raw"])
         type_map = adapters.type_map
         if config_type not in type_map:
