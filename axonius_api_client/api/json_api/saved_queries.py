--- conflicted
+++ resolved
@@ -8,7 +8,6 @@
 
 from ..models import DataModel, DataSchema, DataSchemaJson
 from .custom_fields import SchemaBool, SchemaDatetime, get_field_dc_mm
-from .generic import PrivateRequest, PrivateRequestSchema
 
 
 class SavedQuerySchema(DataSchemaJson):
@@ -44,11 +43,11 @@
         type_ = "views_details_schema"
 
 
-class SavedQueryDeleteSchema(PrivateRequestSchema):
+class SavedQueryDeleteSchema(DataSchemaJson):
     """Pass."""
 
     @staticmethod
-    def get_model_cls() -> type:
+    def _get_model_cls() -> type:
         """Pass."""
         return SavedQueryDelete
 
@@ -58,7 +57,7 @@
         type_ = "delete_view_schema"
 
 
-class SavedQueryCreateSchema(BaseSchemaJson):
+class SavedQueryCreateSchema(DataSchemaJson):
     """Pass."""
 
     name = marshmallow_jsonapi.fields.Str(required=True)
@@ -69,7 +68,7 @@
     tags = marshmallow_jsonapi.fields.List(marshmallow_jsonapi.fields.Str())
 
     @staticmethod
-    def get_model_cls() -> type:
+    def _get_model_cls() -> type:
         """Pass."""
         return SavedQueryCreate
 
@@ -110,30 +109,6 @@
         return SavedQuerySchema
 
 
-<<<<<<< HEAD
-=======
-class SavedQueryCreateSchema(DataSchemaJson):
-    """Pass."""
-
-    name = marshmallow_jsonapi.fields.Str(required=True)
-    view = marshmallow_jsonapi.fields.Dict()
-    description = marshmallow_jsonapi.fields.Str(default="", missing="", allow_none=True)
-    always_cached = SchemaBool(default=False, missing=False)
-    private = marshmallow_jsonapi.fields.Bool(default=False, missing=False)
-    tags = marshmallow_jsonapi.fields.List(marshmallow_jsonapi.fields.Str())
-
-    @staticmethod
-    def _get_model_cls() -> type:
-        """Pass."""
-        return SavedQueryCreate
-
-    class Meta:
-        """Pass."""
-
-        type_ = "views_schema"
-
-
->>>>>>> 97334691
 @dataclasses.dataclass
 class SavedQueryCreate(DataModel):
     """Pass."""
@@ -151,30 +126,6 @@
         return SavedQueryCreateSchema
 
 
-<<<<<<< HEAD
-@dataclasses.dataclass
-class SavedQueryDelete(PrivateRequest):
-    """Pass."""
-
-    @staticmethod
-    def get_schema_cls() -> Optional[Type[BaseSchema]]:
-        """Pass."""
-        return SavedQueryDeleteSchema
-=======
-class SavedQueryDeleteSchema(DataSchemaJson):
-    """Pass."""
-
-    @staticmethod
-    def _get_model_cls() -> type:
-        """Pass."""
-        return SavedQueryDelete
-
-    class Meta:
-        """Pass."""
-
-        type_ = "delete_view_schema"
-
-
 @dataclasses.dataclass
 class SavedQueryDelete(DataModel):
     """Pass."""
@@ -187,5 +138,4 @@
     # PBUG: why empty jsonapi doc in request
     def _dump_request(self, **kwargs) -> dict:
         """Pass."""
-        return {"data": {"attributes": self.to_dict(), "type": self._get_schema_cls().Meta.type_}}
->>>>>>> 97334691
+        return {"data": {"attributes": self.to_dict(), "type": self._get_schema_cls().Meta.type_}}