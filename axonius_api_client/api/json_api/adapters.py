# -*- coding: utf-8 -*-
"""Models for API requests & responses."""
import dataclasses
import datetime
from typing import Any, ClassVar, List, Optional, Type

import marshmallow
import marshmallow_jsonapi

from ...connect import Connect
from ...constants.adapters import DISCOVERY_NAME, GENERIC_NAME
from ...exceptions import NotFoundError
from ...parsers.config import parse_schema
from ...tools import listify, longest_str, strip_right
<<<<<<< HEAD
from .base import BaseModel, BaseSchema, BaseSchemaJson
from .custom_fields import (SchemaBool, SchemaDatetime, dump_date,
                            get_field_dc_mm)
=======
from ..models import DataModel, DataSchema, DataSchemaJson
from .custom_fields import SchemaBool, SchemaDatetime, dump_date, get_field_dc_mm
>>>>>>> 97334691
from .generic import Metadata, MetadataSchema
from .system_settings import SystemSettingsUpdateSchema


def get_aname(value: str) -> str:
    """Pass."""
    return strip_right(obj=str(value or ""), fix="_adapter")


@dataclasses.dataclass
class AdapterNodeCnx(DataModel):
    """Pass."""

    active: bool
    adapter_name: str
    client_id: str
    id: str
    node_id: str
    status: str
    uuid: str
    client_config: Optional[dict] = dataclasses.field(default_factory=dict)
    connection_discovery: Optional[dict] = dataclasses.field(default_factory=dict)
    date_fetched: Optional[str] = None
    last_fetch_time: Optional[datetime.datetime] = get_field_dc_mm(
        mm_field=SchemaDatetime(allow_none=True), default=None
    )
    error: Optional[str] = ""
    tunnel_id: Optional[str] = None

    def __post_init__(self):
        """Pass."""
        self.adapter_name_raw = self.adapter_name
        self.adapter_name = get_aname(self.adapter_name)

    @property
    def working(self) -> bool:
        """Pass."""
        return self.status == "success" and not self.error

    @property
    def node_name(self) -> str:
        """Pass."""
        return self.AdapterNode.node_name

    @property
    def label(self) -> str:
        """Pass."""
        return self.client_config.get("connection_label") or ""

    @property
    def schema_cnx(self) -> dict:
        """Pass."""
        return self.AdapterNode.schema_cnx

    @property
    def schema_cnx_discovery(self) -> dict:
        """Pass."""
        return self.AdapterNode.schema_cnx_discovery

    def to_dict_old(self) -> dict:
        """Pass."""
        ret = {}
        ret["config"] = self.client_config
        ret["config_discovery"] = self.connection_discovery
        ret["adapter_name"] = self.adapter_name
        ret["adapter_name_raw"] = self.adapter_name_raw
        ret["node_name"] = self.node_name
        ret["node_id"] = self.node_id
        ret["status"] = self.status
        ret["error"] = self.error
        ret["working"] = self.working
        ret["id"] = self.client_id
        ret["uuid"] = self.uuid
        ret["date_fetched"] = self.date_fetched
        ret["last_fetch_time"] = dump_date(self.last_fetch_time)
        return ret


@dataclasses.dataclass
class AdapterClientsCount(DataModel):
    """Pass."""

    error_count: Optional[int] = None
    inactive_count: Optional[int] = None
    success_count: Optional[int] = None
    total_count: Optional[int] = None

    def __post_init__(self):
        """Pass."""
        for count in [
            "error_count",
            "inactive_count",
            "success_count",
            "total_count",
        ]:
            value = getattr(self, count, None)
            if value is None:
                setattr(self, count, 0)


@dataclasses.dataclass
class AdapterNode(DataModel):
    """Pass."""

    node_id: str
    node_name: str
    plugin_name: str
    status: str
    unique_plugin_name: str
    clients: Optional[List[dict]] = dataclasses.field(default_factory=list)
    clients_count: Optional[AdapterClientsCount] = None
    supported_features: List[str] = dataclasses.field(default_factory=list)

    def __post_init__(self):
        """Pass."""
        self.adapter_name_raw = self.plugin_name
        self.adapter_name = get_aname(self.plugin_name)

    @property
    def cnxs(self):
        """Pass."""

        def load(client):
            loaded = schema.load(client)
            loaded.AdapterNode = self
            loaded.CLIENT = self.CLIENT
            return loaded

        if not hasattr(self, "_cnxs"):
            schema = AdapterNodeCnx.schema()
            self._cnxs = [load(x) for x in self.clients]

        return self._cnxs

    @property
    def schema_name_specific(self) -> str:
        """Pass."""
        if self._meta:
            for name in self._meta["config"]:
                if name not in [self.schema_name_generic, self.schema_name_discovery]:
                    return name
        return ""

    @property
    def schema_name_generic(self) -> str:
        """Pass."""
        return GENERIC_NAME

    @property
    def schema_name_discovery(self) -> str:
        """Pass."""
        return DISCOVERY_NAME

    @property
    def _meta(self) -> dict:
        """Pass."""
        return self.Adapter.document_meta

    @property
    def _schema_specific(self) -> dict:
        """Pass."""
        name = self.schema_name_specific
        return self._meta["config"][name]["schema"] if self._meta and name else {}

    @property
    def _schema_generic(self) -> dict:
        """Pass."""
        name = self.schema_name_generic
        return self._meta["config"][name]["schema"] if self._meta and name else {}

    @property
    def _schema_discovery(self) -> dict:
        """Pass."""
        name = self.schema_name_discovery
        return self._meta["config"][name]["schema"] if self._meta and name else {}

    @property
    def _schema_cnx(self) -> dict:
        return self._meta["schema"] if self._meta else {}

    @property
    def _schema_cnx_discovery(self) -> dict:
        name = "connectionDiscoverySchema"
        return self._meta["clients_schema"][name] if self._meta else {}

    @property
    def schema_specific(self) -> dict:
        """Pass."""
        schema = self._schema_specific
        return parse_schema(schema) if schema else {}

    @property
    def schema_generic(self) -> dict:
        """Pass."""
        schema = self._schema_generic
        return parse_schema(schema) if schema else {}

    @property
    def schema_discovery(self) -> dict:
        """Pass."""
        schema = self._schema_discovery
        return parse_schema(schema) if schema else {}

    @property
    def schema_cnx(self) -> dict:
        """Pass."""
        schema = self._schema_cnx
        return parse_schema(schema) if schema else {}

    @property
    def schema_cnx_discovery(self) -> dict:
        """Pass."""
        schema = self._schema_cnx_discovery
        return parse_schema(schema) if schema else {}

    @property
    def settings_specific(self) -> dict:
        """Pass."""
        if self._meta and self.schema_name_specific:
            return self._meta["config"][self.schema_name_specific]["config"]
        return {}

    @property
    def settings_generic(self) -> dict:
        """Pass."""
        return self._meta["config"][self.schema_name_generic]["config"] if self._meta else {}

    @property
    def settings_discovery(self) -> dict:
        """Pass."""
        return self._meta["config"][self.schema_name_discovery]["config"] if self._meta else {}

    @staticmethod
    def _str_properties() -> List[str]:
        """Pass."""
        return [
            "adapter_name",
            "node_name",
            "node_id",
            "status",
            "clients_count",
            "supported_features",
        ]

    @staticmethod
    def _str_join() -> str:
        """Pass."""
        return ", "

    def to_dict_old(self, basic_data: Optional[List[dict]] = None) -> dict:
        """Pass."""
        basic_data = basic_data or {}
        title = basic_data.get(self.adapter_name, {}).get("title")

        ret = {}
        ret["name"] = self.adapter_name
        ret["name_raw"] = self.adapter_name_raw
        ret["name_plugin"] = self.unique_plugin_name
        ret["title"] = title
        ret["node_name"] = self.node_name
        ret["node_id"] = self.node_id
        ret["status"] = self.status
        ret["schemas"] = {
            "generic_name": self.schema_name_generic,
            "specific_name": self.schema_name_specific,
            "discovery_name": self.schema_name_discovery,
            "generic": self.schema_generic,
            "specific": self.schema_specific,
            "discovery": self.schema_discovery,
            "cnx": self.schema_cnx,
            "cnx_discovery": self.schema_cnx_discovery,
        }
        ret["config"] = {
            "generic": self.settings_generic,
            "specific": self.settings_specific,
            "discovery": self.settings_discovery,
        }
        ret["cnx"] = [x.to_dict_old() for x in self.cnxs]
        ret["cnx_count_total"] = self.clients_count.total_count
        ret["cnx_count_broken"] = self.clients_count.error_count
        ret["cnx_count_working"] = self.clients_count.success_count
        ret["cnx_count_inactive"] = self.clients_count.inactive_count
        return ret


class AdaptersRequestSchema(DataSchemaJson):
    """Pass."""

    filter = marshmallow_jsonapi.fields.Str(allow_none=True)
    get_clients = SchemaBool(missing=True)

    @staticmethod
    def _get_model_cls() -> type:
        """Pass."""
        return AdaptersRequest

    class Meta:
        """Pass."""

        type_ = "adapters_request_schema"


@dataclasses.dataclass
class AdaptersRequest(DataModel):
    """Pass."""

    filter: Optional[str] = None
    # PBUG: how is this even used?
    get_clients: bool = True

    @staticmethod
    def _get_schema_cls() -> Optional[Type[DataSchema]]:
        """Pass."""
        return AdaptersRequestSchema


class AdapterSchema(DataSchemaJson):
    """Pass."""

    adapters_data = marshmallow_jsonapi.fields.List(marshmallow_jsonapi.fields.Dict())

    @staticmethod
    def _get_model_cls() -> type:
        """Pass."""
        return Adapter

    class Meta:
        """Pass."""

        type_ = "adapters_schema"


@dataclasses.dataclass
class Adapter(DataModel):
    """Pass."""

    adapters_data: List[dict]
    id: str
    document_meta: Optional[dict] = dataclasses.field(default_factory=dict)

    def __post_init__(self):
        """Pass."""
        self.adapter_name_raw = self.id
        self.adapter_name = get_aname(self.id)
        if self.document_meta:
            self.document_meta = self.document_meta.pop(self.id)
        """
        document_meta: {}
            config: {} - adapter advanced settings
                ActiveDirectoryAdapter: {} - adapter specific advanced settings
                    config: {} - current config
                    schema: {} - schema for config
                AdapterBase: {} - adapter generic advanced settings
                    config: {} - current config
                    schema: {} - schema for config
                DiscoverySchema: {} - adapter discovery advanced settings
                    config: {} - current config
                    schema: {} - schema for config
            schema: {} - adapter connection schema
            clients_schema: {} - adapter connection special schemas
                settings: {} - for 'connect_via_tunnel' - will ignore for now
                connectionDiscoverySchema: {} - schema for connection specific discovery settings
        """

    @property
    def adapter_nodes(self) -> List[AdapterNode]:
        """Pass."""

        def load(adapter_node):
            loaded = schema.load(adapter_node)
            loaded.Adapter = self
            loaded.CLIENT = self.CLIENT
            return loaded

        if not hasattr(self, "_adapter_nodes"):
            schema = AdapterNode.schema()
            self._adapter_nodes = [load(x) for x in self.adapters_data]

        return self._adapter_nodes

    @staticmethod
    def _get_schema_cls() -> Optional[Type[DataSchema]]:
        """Pass."""
        return AdapterSchema

    @staticmethod
    def _str_properties() -> List[str]:
        """Pass."""
        return ["adapter_name", "adapter_nodes"]


class AdapterSettingsSchema(MetadataSchema):
    """Pass."""

    @staticmethod
    def _get_model_cls() -> type:
        """Pass."""
        return AdapterSettings


@dataclasses.dataclass
class AdapterSettings(Metadata):
    """Pass."""

    @staticmethod
    def _get_schema_cls() -> Optional[Type[DataSchema]]:
        """Pass."""
        return AdapterSettingsSchema

    @property
    def type_map(self) -> dict:
        """Pass."""
        data = {
            "generic": self.schema_config_generic,
            "discovery": self.schema_config_discovery,
        }
        if self.schema_config_specific:
            data["specific"] = self.schema_config_specific
        return data

    @property
    def schema_config_specific(self) -> dict:
        """Pass."""
        if self.schema_specific:
            return {
                "schema": self.schema_specific,
                "config": self.config_specific,
                "config_name": self.schema_name_specific,
            }
        return {}

    @property
    def schema_config_discovery(self) -> dict:
        """Pass."""
        return {
            "schema": self.schema_discovery,
            "config": self.config_discovery,
            "config_name": self.schema_name_discovery,
        }

    @property
    def schema_config_generic(self) -> dict:
        """Pass."""
        return {
            "schema": self.schema_generic,
            "config": self.config_generic,
            "config_name": self.schema_name_generic,
        }

    @property
    def schema_name_specific(self) -> str:
        """Pass."""
        if self._meta:
            for name in self._meta:
                if name not in [self.schema_name_generic, self.schema_name_discovery]:
                    return name
        return ""

    @property
    def schema_name_generic(self) -> str:
        """Pass."""
        return GENERIC_NAME

    @property
    def schema_name_discovery(self) -> str:
        """Pass."""
        return DISCOVERY_NAME

    @property
    def _meta(self) -> dict:
        """Pass."""
        return self.document_meta["advanced_settings"]

    @property
    def _schema_specific(self) -> dict:
        """Pass."""
        name = self.schema_name_specific
        return self._meta[name]["schema"] if name else {}

    @property
    def _schema_generic(self) -> dict:
        """Pass."""
        name = self.schema_name_generic
        return self._meta[name]["schema"]

    @property
    def _schema_discovery(self) -> dict:
        """Pass."""
        name = self.schema_name_discovery
        return self._meta[name]["schema"]

    @property
    def schema_specific(self) -> dict:
        """Pass."""
        schema = self._schema_specific
        return parse_schema(schema) if schema else {}

    @property
    def schema_generic(self) -> dict:
        """Pass."""
        schema = self._schema_generic
        return parse_schema(schema)

    @property
    def schema_discovery(self) -> dict:
        """Pass."""
        schema = self._schema_discovery
        return parse_schema(schema)

    @property
    def config_specific(self) -> dict:
        """Pass."""
        if self.schema_name_specific:
            return self._meta[self.schema_name_specific]["config"]
        return {}

    @property
    def config_generic(self) -> dict:
        """Pass."""
        return self._meta[self.schema_name_generic]["config"]

    @property
    def config_discovery(self) -> dict:
        """Pass."""
        return self._meta[self.schema_name_discovery]["config"]


@dataclasses.dataclass
class AdapterSettingsUpdate(DataModel):
    """Pass."""

    config: dict
    pluginId: str
    configName: str
    prefix: str = "adapters"

    @staticmethod
    def _get_schema_cls() -> Optional[Type[DataSchema]]:
        """Pass."""
        return SystemSettingsUpdateSchema


class AdaptersListSchema(MetadataSchema):
    """Pass."""

    @staticmethod
    def _get_model_cls() -> type:
        """Pass."""
        return AdaptersList


@dataclasses.dataclass
class AdaptersList(Metadata):
    """Pass."""

    @staticmethod
    def _get_schema_cls() -> Optional[Type[DataSchema]]:
        """Pass."""
        return AdaptersListSchema

    @property
    def adapters(self) -> dict:
        """Pass."""
        items = self.document_meta["adapter_list"]
        return {
            get_aname(x["name"]): {
                "title": x["title"],
                "name_raw": x["name"],
                "name": get_aname(x["name"]),
            }
            for x in items
        }

    def find_by_name(self, value: str) -> dict:
        """Pass."""
        find_value = get_aname(value)
        adapters = self.adapters
        if find_value not in adapters:
            padding = longest_str(list(adapters))
            valid = [f"{k:{padding}}: {v['title']}" for k, v in adapters.items()]
            pre = f"No adapter found with name of {value!r}"
            msg = [pre, "", *valid, "", pre]
            raise NotFoundError("\n".join(msg))
        return adapters[find_value]


class CnxCreateRequestSchema(DataSchemaJson):
    """Pass."""

    connection = marshmallow_jsonapi.fields.Dict(required=True)  # config of connection
    connection_label = marshmallow_jsonapi.fields.Str(required=False, missing="", allow_none=True)
    instance = marshmallow_jsonapi.fields.Str(required=True)  # instance ID
    active = SchemaBool(required=False, missing=True)  # set as active or inactive
    save_and_fetch = SchemaBool(required=False, missing=True)  # perform a fetch after saving
    connection_discovery = marshmallow_jsonapi.fields.Dict(
        required=False, missing=None, allow_none=True
    )  # connection specific discovery scheduling
    instance_name = marshmallow_jsonapi.fields.Str(required=True)
    # PBUG: why is this even a thing? can we not rely on instance id in 'instance'?
    is_instances_mode = SchemaBool(required=False, missing=False)
    # PBUG: why is this even a thing? can we not rely on instance id in 'instance'?

    @staticmethod
    def _get_model_cls() -> type:
        """Pass."""
        return CnxCreateRequest

    class Meta:
        """Pass."""

        type_ = "create_connection_schema"

    @marshmallow.post_load
    def post_load_fixit(self, data: "CnxCreateRequest", **kwargs) -> "CnxCreateRequest":
        """Pass."""
        if not data.connection_discovery:
            data.connection_discovery = {"enabled": False}
        return data

    @marshmallow.post_dump
    def post_dump_fixit(self, data: dict, **kwargs) -> dict:
        """Pass."""
        cnx_disco = data.get("connection_discovery", {}) or {}
        if not cnx_disco:
            data["connection_discovery"] = {"enabled": False}
        return data


@dataclasses.dataclass
class CnxCreateRequest(DataModel):
    """Pass."""

    connection: dict
    instance: str
    instance_name: str
    connection_label: Optional[str] = None
    active: bool = True
    connection_discovery: Optional[dict] = None
    save_and_fetch: bool = True
    is_instances_mode: bool = False

    @staticmethod
    def _get_schema_cls() -> Optional[Type[DataSchema]]:
        """Pass."""
        return CnxCreateRequestSchema

    def _fixit(self):
        """Pass."""
        if not self.connection_discovery:
            self.connection_discovery = {"enabled": False}

    def __post_init__(self):
        """Pass."""
        self._fixit()


class CnxTestRequestSchema(DataSchemaJson):
    """Pass."""

    connection = marshmallow_jsonapi.fields.Dict(required=True)  # config of connection
    instance = marshmallow_jsonapi.fields.Str(required=True)  # instance ID

    @staticmethod
    def _get_model_cls() -> type:
        """Pass."""
        return CnxTestRequest

    class Meta:
        """Pass."""

        type_ = "test_connection_schema"


@dataclasses.dataclass
class CnxTestRequest(DataModel):
    """Pass."""

    connection: dict
    instance: str

    @staticmethod
    def _get_schema_cls() -> Optional[Type[DataSchema]]:
        """Pass."""
        return CnxTestRequestSchema


class CnxUpdateRequestSchema(CnxCreateRequestSchema):
    """Pass."""

    instance_prev = marshmallow_jsonapi.fields.Str(required=False, missing=None, allow_none=True)
    instance_prev_name = marshmallow_jsonapi.fields.Str(
        required=False, missing=None, allow_none=True
    )
    # PBUG: why is this even a thing? can we not rely on instance id in 'instance_prev'?

    @staticmethod
    def _get_model_cls() -> type:
        """Pass."""
        return CnxUpdateRequest

    @marshmallow.post_load
    def post_load_fixit(self, data: "CnxCreateRequest", **kwargs) -> "CnxCreateRequest":
        """Pass."""
        if not data.connection_discovery:
            data.connection_discovery = {"enabled": False}

        if not data.instance_prev:
            data.instance_prev = data.instance

        if not data.instance_prev_name:
            data.instance_prev_name = data.instance_name
        return data

    @marshmallow.post_dump
    def post_dump_fixit(self, data: dict, **kwargs) -> dict:
        """Pass."""
        if not data.get("connection_discovery", {}) or {}:
            data["connection_discovery"] = {"enabled": False}

        if not data.get("instance_prev"):
            data["instance_prev"] = data["instance"]

        if not data.get("instance_prev_name"):
            data["instance_prev_name"] = data["instance_name"]

        return data


@dataclasses.dataclass
class CnxUpdateRequest(DataModel):
    """Pass."""

    connection: dict
    instance: str
    instance_name: str
    connection_label: Optional[str] = None
    active: bool = True
    connection_discovery: Optional[dict] = None
    save_and_fetch: bool = True
    is_instances_mode: bool = False
    instance_prev: Optional[str] = None
    instance_prev_name: Optional[str] = None

    @staticmethod
    def _get_schema_cls() -> Optional[Type[DataSchema]]:
        """Pass."""
        return CnxUpdateRequestSchema

    def __post_init__(self):
        """Pass."""
        if not self.instance_prev:
            self.instance_prev = self.instance

        if not self.instance_prev_name:
            self.instance_prev_name = self.instance_name


class CnxModifyResponseSchema(DataSchemaJson):
    """Pass."""

    active = SchemaBool()
    client_id = marshmallow_jsonapi.fields.Str()
    error = marshmallow_jsonapi.fields.Str(allow_none=True)
    status = marshmallow_jsonapi.fields.Str()

    @staticmethod
    def _get_model_cls() -> type:
        """Pass."""
        return CnxModifyResponse

    class Meta:
        """Pass."""

        type_ = "connections_details_schema"


@dataclasses.dataclass
class CnxModifyResponse(DataModel):
    """Pass."""

    status: str
    client_id: str
    id: str
    active: bool = True
    error: Optional[str] = None

    @staticmethod
    def _get_schema_cls() -> Optional[Type[DataSchema]]:
        """Pass."""
        return CnxModifyResponseSchema

    @property
    def uuid(self) -> str:
        """Pass."""
        return self.id

    @staticmethod
    def _str_properties() -> List[str]:
        """Pass."""
        return ["client_id", "uuid", "status", "error"]

    @property
    def working(self) -> bool:
        """Pass."""
        return self.status == "success" and not self.error


class CnxDeleteRequestSchema(DataSchemaJson):
    """Pass."""

    is_instances_mode = SchemaBool(missing=False)
    delete_entities = SchemaBool(missing=False)
    instance = marshmallow_jsonapi.fields.Str()
    instance_name = marshmallow_jsonapi.fields.Str()

    @staticmethod
    def _get_model_cls() -> type:
        """Pass."""
        return CnxDeleteRequest

    class Meta:
        """Pass."""

        type_ = "delete_connections_schema"


@dataclasses.dataclass
class CnxDeleteRequest(DataModel):
    """Pass."""

    instance: str
    instance_name: str
    is_instances_mode: bool = False
    delete_entities: bool = False

    @staticmethod
    def _get_schema_cls() -> Optional[Type[DataSchema]]:
        """Pass."""
        return CnxDeleteRequestSchema


class CnxDeleteSchema(DataSchemaJson):
    """Pass."""

    client_id = marshmallow_jsonapi.fields.Str()

    @staticmethod
    def _get_model_cls() -> type:
        """Pass."""
        return CnxDelete

    class Meta:
        """Pass."""

        type_ = "deleted_connections_schema"


@dataclasses.dataclass
class CnxDelete(DataModel):
    """Pass."""

    client_id: str

    @staticmethod
    def _get_schema_cls() -> Optional[Type[DataSchema]]:
        """Pass."""
        return CnxDeleteSchema


class CnxLabelsSchema(MetadataSchema):
    """Pass."""

    @staticmethod
    def _get_model_cls() -> type:
        """Pass."""
        return CnxLabels

    class Meta:
        """Pass."""

        type_ = "metadata_schema"


@dataclasses.dataclass
class CnxLabels(Metadata):
    """Pass."""

    document_meta: dict

    @staticmethod
    def _get_schema_cls() -> Optional[Type[DataSchema]]:
        """Pass."""
        return CnxLabelsSchema

    @property
    def labels(self) -> List[dict]:
        """Pass."""
        return self.document_meta.get("labels") or []

    @property
    def label_values(self) -> List[str]:
        """Pass."""
        return list(set([x["label"] for x in self.labels]))

    def get_label(self, cnx: "Cnx") -> str:
        """Pass."""
        aname = cnx.adapter_name_raw
        node = cnx.node_id
        cid = cnx.client_id
        labels = self.labels

        for item in labels:
            ianame = item["plugin_name"]
            inode = item["node_id"]
            ilabel = item["label"]
            icid = item["client_id"]

            if all([ianame == aname, inode == node, icid == cid]):
                return ilabel

        return ""


@dataclasses.dataclass
class Cnx(DataModel):
    """Pass."""

    active: bool
    adapter_name: str
    client_id: str
    uuid: str
    node_id: str
    node_name: str
    status: str

    client_config: Optional[dict] = dataclasses.field(default_factory=dict)
    connection_discovery: Optional[dict] = dataclasses.field(default_factory=dict)
    date_fetched: Optional[str] = None
    last_fetch_time: Optional[datetime.datetime] = get_field_dc_mm(
        mm_field=SchemaDatetime(allow_none=True), default=None
    )
    error: Optional[str] = ""
    tunnel_id: Optional[str] = None

    adapter_name_raw: ClassVar[str] = None
    connection_label: ClassVar[str] = None
    PARENT: ClassVar["Cnxs"] = None
    CLIENT: ClassVar[Any] = None

    def __post_init__(self):
        """Pass."""
        self.adapter_name_raw = self.adapter_name
        self.adapter_name = get_aname(self.adapter_name)

    @property
    def working(self) -> bool:
        """Pass."""
        return self.status == "success" and not self.error

    def to_dict_old(self) -> dict:
        """Pass."""
        config = {"connection_label": self.connection_label}
        config.update(self.client_config)

        ret = {}
        ret["active"] = self.active
        ret["adapter_name"] = self.adapter_name
        ret["adapter_name_raw"] = self.adapter_name_raw
        ret["id"] = self.client_id
        ret["uuid"] = self.uuid
        ret["node_id"] = self.node_id
        ret["node_name"] = self.node_name
        ret["status"] = self.status
        ret["config"] = config
        ret["config_discovery"] = self.connection_discovery
        ret["date_fetched"] = self.date_fetched
        ret["last_fetched_time"] = dump_date(self.last_fetch_time)
        ret["working"] = self.working
        ret["error"] = self.error
        ret["tunnel_id"] = self.tunnel_id
        ret["schemas"] = self.PARENT.schema_cnx
        ret["schema_discovery"] = self.PARENT.schema_discovery
        ret["connection_label"] = self.connection_label
        return ret


@dataclasses.dataclass
class Cnxs(DataModel):
    """Pass."""

    cnxs: List[Cnx]
    meta: dict

    @staticmethod
    def _get_schema_cls() -> Optional[Type[DataSchema]]:
        """Pass."""
        return None

    @classmethod
    def _load_response(cls, data: dict, client: Connect, api_endpoint, **kwargs):
        """Pass."""
        cls._check_version(data=data, api_endpoint=api_endpoint)

        cnxs = [x["attributes"] for x in listify(data["data"]) if x.get("attributes")]
        meta = data["meta"]
        new_data = {"cnxs": cnxs, "meta": meta}

        schema = cls.schema()
        loaded = cls._load_schema(
            schema=schema, data=new_data, client=client, api_endpoint=api_endpoint
        )
        labels = loaded.get_labels()

        for cnx in loaded.cnxs:
            cnx.PARENT = loaded
            cnx.CLIENT = client
            cnx.connection_label = labels.get_label(cnx=cnx)
        return loaded

    @property
    def schema_discovery(self) -> dict:
        """Pass."""
        return parse_schema(self.meta["connectionDiscoverySchema"])

    @property
    def schema_cnx(self) -> dict:
        """Pass."""
        return parse_schema(self.meta["schema"])

    def find_by_node_id(self, value: str) -> List[Cnx]:
        """Pass."""
        return [x for x in self.cnxs if x.node_id == value]

    def get_labels(self, cached: bool = False) -> List[dict]:
        """Pass."""
        cache = getattr(self, "_labels_cache", None)
        if cached and cache:
            return cache

        self._labels_cache = self.CLIENT.adapters.cnx._get_labels()
        return self._labels_cache<|MERGE_RESOLUTION|>--- conflicted
+++ resolved
@@ -12,14 +12,9 @@
 from ...exceptions import NotFoundError
 from ...parsers.config import parse_schema
 from ...tools import listify, longest_str, strip_right
-<<<<<<< HEAD
-from .base import BaseModel, BaseSchema, BaseSchemaJson
+from ..models import DataModel, DataSchema, DataSchemaJson
 from .custom_fields import (SchemaBool, SchemaDatetime, dump_date,
                             get_field_dc_mm)
-=======
-from ..models import DataModel, DataSchema, DataSchemaJson
-from .custom_fields import SchemaBool, SchemaDatetime, dump_date, get_field_dc_mm
->>>>>>> 97334691
 from .generic import Metadata, MetadataSchema
 from .system_settings import SystemSettingsUpdateSchema
 
