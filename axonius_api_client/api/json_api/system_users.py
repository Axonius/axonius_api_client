--- conflicted
+++ resolved
@@ -7,11 +7,7 @@
 import marshmallow
 import marshmallow_jsonapi
 
-<<<<<<< HEAD
-from .base import BaseModel, BaseSchema, BaseSchemaJson
-=======
 from ..models import DataModel, DataSchema, DataSchemaJson
->>>>>>> 97334691
 from .custom_fields import (SchemaBool, SchemaDatetime, SchemaPassword,
                             get_field_dc_mm)
 
@@ -30,11 +26,7 @@
     source = marshmallow_jsonapi.fields.Str()
     user_name = marshmallow_jsonapi.fields.Str(required=True)
     uuid = marshmallow_jsonapi.fields.Str(required=True)
-<<<<<<< HEAD
     ignore_role_assignment_rules = SchemaBool(default=None, missing=None, allow_none=True)
-=======
-    ignore_role_assignment_rules = marshmallow_jsonapi.fields.Bool(default=False, missing=False)
->>>>>>> 97334691
 
     @staticmethod
     def _get_model_cls() -> type:
