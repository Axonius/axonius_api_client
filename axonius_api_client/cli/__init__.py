--- conflicted
+++ resolved
@@ -13,12 +13,8 @@
                               LOG_LEVEL_PACKAGE, LOG_LEVELS_STR,
                               REQUEST_ATTR_MAP, RESPONSE_ATTR_MAP)
 from ..logs import LOG
-<<<<<<< HEAD
-from . import context, grp_adapters, grp_assets, grp_system, grp_tools, grp_openapi
-=======
 from . import (cmd_help_features, context, grp_adapters, grp_assets,
-               grp_system, grp_tools)
->>>>>>> 0f93be9f
+               grp_system, grp_tools, grp_openapi)
 
 
 @click.group(
@@ -379,8 +375,5 @@
 cli.add_command(grp_assets.users)
 cli.add_command(grp_system.system)
 cli.add_command(grp_tools.tools)
-<<<<<<< HEAD
 cli.add_command(grp_openapi.openapi)
-=======
-cli.add_command(cmd_help_features.cmd)
->>>>>>> 0f93be9f
+cli.add_command(cmd_help_features.cmd)