--- conflicted
+++ resolved
@@ -35,7 +35,6 @@
 # client.devices.fields  # get field schemas for device assets
 # client.devices.labels  # CRUD for tags for device assets
 # client.devices.saved_queries  # CRUD for saved queries for device assets
-<<<<<<< HEAD
 # client.enforcements  # CRUD for enforcement center
 # client.instances  # get instances and instance meta data
 # client.meta  # get product meta data
@@ -51,21 +50,4 @@
 # client.users.fields  # get field schemas for user assets
 # client.users.labels  # CRUD for tags for user assets
 # client.users.saved_queries  # CRUD for saved queries for user assets
-=======
-# client.enforcements           # CRUD for enforcements
-# client.instances              # get instances and instance meta data
-# client.meta                   # get product meta data
-# client.remote_support         # enable/disable remote support settings
-# client.settings_global        # get/update global system settings
-# client.settings_gui           # get/update gui system settings
-# client.settings_ip            # get/update identity provider system settings
-# client.settings_lifecycle     # get/update lifecycle system settings
-# client.signup                 # perform initial signup and use password reset tokens
-# client.system_roles           # CRUD for system roles
-# client.system_users           # CRUD for system users
-# client.users                  # get user assets
-# client.users.fields           # get field schemas for user assets
-# client.users.labels           # add/remove/get tags for user assets
-# client.users.saved_queries    # CRUD for saved queries for user assets
-# client.openapi                # get the OpenAPI specification file
->>>>>>> e88cb690
+# client.openapi                # get the OpenAPI specification file