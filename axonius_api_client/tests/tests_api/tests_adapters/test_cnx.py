--- conflicted
+++ resolved
@@ -4,22 +4,10 @@
 import pytest
 from axonius_api_client.api import json_api
 from axonius_api_client.constants.adapters import CSV_ADAPTER
-<<<<<<< HEAD
 from axonius_api_client.exceptions import (CnxAddError, CnxGoneError,
                                            CnxTestError, ConfigInvalidValue,
                                            ConfigRequired, ConfigUnchanged,
                                            NotFoundError)
-=======
-from axonius_api_client.exceptions import (
-    CnxAddError,
-    CnxGoneError,
-    CnxTestError,
-    ConfigInvalidValue,
-    ConfigRequired,
-    ConfigUnchanged,
-    NotFoundError,
-)
->>>>>>> 97334691
 
 from ...meta import CSV_FILECONTENT_STR
 from ...utils import get_cnx_broken, get_cnx_existing, get_cnx_working
@@ -96,15 +84,7 @@
         )
         assert result is True
 
-<<<<<<< HEAD
-    # XXX in 4.1 this can't be relied on
-    # it seems all tests return '{"data":null,"meta":400}\n'
-    # regardless if the test fails or succeeds
-
-    def test_test_fail(self, apiobj):
-=======
     def test_test_fail(self, api_client):
->>>>>>> 97334691
         mpass = "badwolf"
         with pytest.raises(CnxTestError):
             api_client.cnx.test(
