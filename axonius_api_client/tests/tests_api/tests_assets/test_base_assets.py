--- conflicted
+++ resolved
@@ -1,13 +1,8 @@
 # -*- coding: utf-8 -*-
 """Test suite for assets."""
 import pytest
-<<<<<<< HEAD
-from axonius_api_client import features
-from axonius_api_client.api import json_api, mixins
-=======
-
+from axonius_api_client import Features
 from axonius_api_client.api import json_api
->>>>>>> 97334691
 from axonius_api_client.constants.api import MAX_PAGE_SIZE
 from axonius_api_client.exceptions import NotFoundError
 from axonius_api_client.tools import listify
@@ -163,7 +158,7 @@
     @pytest.fixture(scope="class")
     def raw_data_feature(self, apiobj, api_meta):
         api_meta.about()
-        raw_data_feature = features.Features.raw_data.check_enabled()
+        raw_data_feature = Features.raw_data.check_enabled()
         if not raw_data_feature.result:
             pytest.skip(f"{raw_data_feature}")
 
