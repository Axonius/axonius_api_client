--- conflicted
+++ resolved
@@ -193,15 +193,9 @@
             dvi = items.pop("dynamic_value_identifier", None)
             assert isinstance(dvi, str) or dvi is None
 
-<<<<<<< HEAD
-            # 4.3
-            are_values_cached = items.pop("are_values_cached", False)
-            assert isinstance(are_values_cached, bool)
-=======
             # 4.1
             are_values_cached = items.pop("are_values_cached", None)
             assert isinstance(are_values_cached, bool) or are_values_cached is None
->>>>>>> 97334691
 
             assert not items, list(items)
 
@@ -388,15 +382,9 @@
             dvi = items.pop("dynamic_value_identifier", None)
             assert isinstance(dvi, str) or dvi is None
 
-<<<<<<< HEAD
-            # 4.3
-            are_values_cached = items.pop("are_values_cached", False)
-            assert isinstance(are_values_cached, bool)
-=======
             # 4.1
             are_values_cached = items.pop("are_values_cached", None)
             assert isinstance(are_values_cached, bool) or are_values_cached is None
->>>>>>> 97334691
 
             assert not items
 
