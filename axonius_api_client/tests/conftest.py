--- conflicted
+++ resolved
@@ -4,33 +4,7 @@
 
 import pytest
 
-<<<<<<< HEAD
 from axonius_api_client.connect import Connect
-=======
-from axonius_api_client.api import (
-    ActivityLogs,
-    Adapters,
-    Dashboard,
-    Devices,
-    Enforcements,
-    Instances,
-    Meta,
-    RemoteSupport,
-    SettingsGlobal,
-    SettingsGui,
-    SettingsLifecycle,
-    Signup,
-    SystemRoles,
-    SystemUsers,
-    Users,
-    Wizard,
-    WizardCsv,
-    WizardText,
-    OpenAPISpec
-)
-from axonius_api_client.api.adapters import Cnx
-from axonius_api_client.api.assets import Fields, Labels, SavedQuery
->>>>>>> e88cb690
 from axonius_api_client.constants.adapters import CSV_ADAPTER
 
 from .meta import CSV_FILECONTENT_STR, CSV_FILENAME, USER_NAME
