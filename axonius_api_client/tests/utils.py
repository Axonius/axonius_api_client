# -*- coding: utf-8 -*-
"""Test suite."""
import csv
import random
import re
import string
import sys
from io import StringIO

import pytest
<<<<<<< HEAD
from axonius_api_client import Wizard, api, auth
=======
from cachetools import TTLCache, cached
from click.testing import CliRunner

from axonius_api_client.api import Wizard
>>>>>>> 97334691
from axonius_api_client.cli.context import Context
from axonius_api_client.constants.fields import AGG_ADAPTER_NAME
from axonius_api_client.exceptions import NotFoundError
from axonius_api_client.tools import listify
from cachetools import TTLCache, cached
from click.testing import CliRunner

IS_WINDOWS = sys.platform == "win32"
IS_LINUX = sys.platform == "linux"
IS_MAC = sys.platform == "darwin"


CACHE: TTLCache = TTLCache(maxsize=1024, ttl=600)


def get_field_vals(rows, field):
    """Test utility."""
    values = [x[field] for x in listify(rows) if x.get(field)]
    values = [x for y in values for x in listify(y)]
    return values


def check_assets(rows):
    """Test utility."""
    assert isinstance(rows, list)
    for row in rows:
        check_asset(row)


def check_asset(row):
    """Test utility."""
    assert isinstance(row, dict)
    assert row["internal_axon_id"]


def exists_query(apiobj, fields=None, not_exist=False):
    """Test utility."""
    if not fields:
        return None

    try:
        fields = apiobj.fields.validate(fields=fields, fields_default=False)
    except Exception as exc:
        pytest.skip(f"Fields {fields} not known for {apiobj}: {exc}")

    if not_exist:
        entries = [{"type": "simple", "value": f"! {x} exists"} for x in fields]
    else:
        entries = [{"type": "simple", "value": f"{x} exists"} for x in fields]

    wizard = Wizard(apiobj=apiobj)
    query = wizard.parse(entries=entries)["query"]
    return query


def get_schema(apiobj, field, key=None, adapter=AGG_ADAPTER_NAME):
    """Test utility."""
    schemas = get_schemas(apiobj=apiobj, adapter=adapter)
    try:
        schema = apiobj.fields.get_field_schema(
            value=field,
            schemas=schemas,
        )
    except NotFoundError as exc:
        pytest.skip(f"field {field} not found, exc:\n{exc}")

    return schema[key] if key else schema


def random_string(length):
    """Test utility."""
    letters = string.ascii_lowercase
    result_str = "".join(random.choice(letters) for i in range(length))
    return result_str


def get_rows_exist(apiobj, fields=None, max_rows=1, not_exist=False, **kwargs):
    """Test utility."""
    query = exists_query(apiobj=apiobj, fields=fields, not_exist=not_exist)
    try:
        rows = apiobj.get(fields=fields, max_rows=max_rows, query=query, **kwargs)
    except NotFoundError as exc:
        pytest.skip(f"fields {fields} not found, exc:\n{exc}")

    if not rows:
        pytest.skip(f"No {apiobj} assets with fields {fields}")
    return rows[0] if max_rows == 1 else rows


@cached(cache=CACHE)
def get_schemas(apiobj, adapter=AGG_ADAPTER_NAME):
    """Test utility."""
    return apiobj.fields.get()[adapter]


def log_check(caplog, entries, exists=True):
    """Check if entries match caplog."""
    msgs = [rec.message for rec in caplog.records]
    for entry in entries:
        if exists:
            if not any(re.search(entry, m) for m in msgs):
                error = "Did not find entry in log: {!r}\nAll entries:\n{}"
                error = error.format(entry, "\n".join(msgs))
                raise Exception(error)
        else:
            if any(re.search(entry, m) for m in msgs):
                error = "Found unexpected entry in log: {!r}\nAll entries:\n{}"
                error = error.format(entry, "\n".join(msgs))
                raise Exception(error)


#
def get_cnx_existing(api_client, name=None, reqkeys=None):
    """Test utility."""
    found = get_cnx(api_client=api_client, name=name, reqkeys=reqkeys)

    if not found:
        pytest.skip("No connections found for any adapter!")
    return found


def get_cnx_working(api_client, name=None, reqkeys=None):
    """Test utility."""
    problems = [
        "symantec_altiris",  # AX-7165
        "alibaba",  # noticed in 4.3 that test fails but connection still green
    ]
    found = get_cnx(
        api_client=api_client, cntkey="success_count", name=name, reqkeys=reqkeys, problems=problems
    )

    if not found:
        pytest.skip("No working connections found for any adapter!")
    return found


def get_cnx_broken(api_client, name=None, reqkeys=None):
    """Test utility."""
    found = get_cnx(api_client=api_client, cntkey="error_count", name=name, reqkeys=reqkeys)

    if not found:
        pytest.skip("No broken connections found for any adapter!")
    return found


def get_cnx(api_client, cntkey="total_count", name=None, reqkeys=None, problems=None):
    """Pass."""
    adapters = api_client.adapters._get(get_clients=False)
    reqkeys = reqkeys or []
    problems = problems or []

    for adapter in adapters:
        for adapter_node in adapter.adapter_nodes:
            if name and adapter_node.adapter_name != name:
                continue

            if cntkey and not getattr(adapter_node.clients_count, cntkey):
                continue

            if problems and adapter_node.adapter_name in problems:
                continue

            cnxs = api_client.cnx._get(adapter_name=adapter_node.adapter_name_raw)

            has_req = all([x in cnxs.schema_cnx for x in reqkeys])
            if not has_req:
                continue

            for cnx in cnxs.cnxs:
                if cntkey == "total_count":
                    return cnx.to_dict_old()
                if cntkey == "success_count" and cnx.working:
                    return cnx.to_dict_old()
                if cntkey == "error_count" and not cnx.working:
                    return cnx.to_dict_old()
    return None


def load_clirunner(request, monkeypatch):
    """Test utility."""
    runner = CliRunner(mix_stderr=False)

    url = request.config.getoption("--ax-url")
    key = request.config.getoption("--ax-key")
    secret = request.config.getoption("--ax-secret")

    monkeypatch.setenv("AX_URL", url)
    monkeypatch.setenv("AX_KEY", key)
    monkeypatch.setenv("AX_SECRET", secret)
    return runner


def check_stderr_lines(result):
    """Test utility."""
    stderr = result.stderr.splitlines()

    assert stderr[0].startswith("** WARNING: Unverified HTTPS request!")
    assert stderr[1].startswith("** Connected to "), stderr


class MockError(Exception):
    """Test utility."""


class MockCtx:
    """Test utility."""


def mock_failure(*args, **kwargs):
    """Test utility."""
    raise MockError("badwolf")


def get_mockctx():
    """Test utility."""
    ctx = MockCtx()
    ctx.obj = Context()
    return ctx


def check_csv_cols(content, cols):
    """Test utility."""
    QUOTING = csv.QUOTE_NONNUMERIC
    fh = StringIO()
    fh.write(content)
    fh.seek(0)
    reader = csv.DictReader(fh, quoting=QUOTING)
    rows = []
    for row in reader:
        rows.append(row)
        for x in cols:
            assert x in row, "column {!r} not in {}".format(x, list(row))
    return rows


def get_url(request):
    """Test utility."""
    return request.config.getoption("--ax-url").rstrip("/")


def get_key_creds(request):
    """Test utility."""
    key = request.config.getoption("--ax-key")
    secret = request.config.getoption("--ax-secret")
    return {"key": key, "secret": secret}<|MERGE_RESOLUTION|>--- conflicted
+++ resolved
@@ -8,14 +8,7 @@
 from io import StringIO
 
 import pytest
-<<<<<<< HEAD
-from axonius_api_client import Wizard, api, auth
-=======
-from cachetools import TTLCache, cached
-from click.testing import CliRunner
-
 from axonius_api_client.api import Wizard
->>>>>>> 97334691
 from axonius_api_client.cli.context import Context
 from axonius_api_client.constants.fields import AGG_ADAPTER_NAME
 from axonius_api_client.exceptions import NotFoundError
