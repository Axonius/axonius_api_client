--- conflicted
+++ resolved
@@ -26,13 +26,9 @@
 import marshmallow
 
 from . import INIT_DOTENV, PACKAGE_FILE, PACKAGE_ROOT, VERSION
-<<<<<<< HEAD
-from .constants.api import GUI_PAGE_SIZES, FolderDefaults
+from .constants.api import GUI_PAGE_SIZES, REFRESH, FolderDefaults
 from .constants.ctypes import PathLike, PatternLike, PatternLikeListy
-=======
-from .constants.api import GUI_PAGE_SIZES, REFRESH, FolderDefaults
-from .constants.ctypes import PathLike, PatternLike
->>>>>>> a234b320
+
 from .constants.general import (
     DAYS_MAP,
     DEBUG_ARGS,
