# -*- coding: utf-8 -*-
"""Utilities and tools."""
import calendar
import codecs
import copy
import ipaddress
import json
import logging
import pathlib
import platform
import sys
from datetime import datetime, timedelta, timezone
from itertools import zip_longest
from typing import (Any, Callable, Iterable, Iterator, List, Optional, Tuple,
                    Union)
from urllib.parse import urljoin

import click
import dateutil.parser
import dateutil.relativedelta
import dateutil.tz

from . import INIT_DOTENV, PACKAGE_FILE, PACKAGE_ROOT, VERSION
from .constants.api import GUI_PAGE_SIZES
<<<<<<< HEAD
from .constants.general import (ERROR_ARGS, ERROR_TMPL, NO, OK_ARGS, OK_TMPL,
                                URL_STARTS, WARN_ARGS, WARN_TMPL, YES)
=======
from .constants.general import DEBUG_TMPL, ERROR_TMPL, NO, OK_TMPL, WARN_TMPL, YES
>>>>>>> 97334691
from .exceptions import ToolsError
from .setup_env import find_dotenv, get_env_ax

LOG: logging.Logger = logging.getLogger(PACKAGE_ROOT).getChild("tools")


def listify(obj: Any, dictkeys: bool = False) -> list:
    """Force an object into a list.

    Notes:
        * :obj:`list`: returns as is
        * :obj:`tuple`: convert to list
        * :obj:`None`: returns as an empty list
        * any of :data:`axonius_api_client.constants.general.SIMPLE`: return as a list of obj
        * :obj:`dict`: if dictkeys is True, return as list of keys of obj,
          otherwise return as a list of obj

    Args:
        obj: object to coerce to list
        dictkeys: if obj is dict, return list of keys of obj
    """
    if isinstance(obj, list):
        return obj

    if isinstance(obj, tuple):
        return list(obj)

    if obj is None:
        return []

    if isinstance(obj, dict) and dictkeys:
        return list(obj)

    return [obj]


def grouper(iterable: Iterable, n: int, fillvalue: Optional[Any] = None) -> Iterator:
    """Split an iterable into chunks.

    Args:
        iterable: iterable to split into chunks of size n
        n: length to split iterable into
        fillvalue: value to use as filler for last chunk
    """
    return zip_longest(*([iter(iterable)] * n), fillvalue=fillvalue)


def coerce_int(
    obj: Any,
    max_value: Optional[int] = None,
    min_value: Optional[int] = None,
    allow_none: bool = False,
    src: str = "",
) -> int:
    """Convert an object into int.

    Args:
        obj: object to convert to int

    Raises:
        :exc:`ToolsError`: if obj is not able to be converted to int
    """
    if allow_none and obj is None:
        return obj

    try:
        value = int(obj)
    except Exception:
        vtype = type(obj).__name__
        raise ToolsError(f"Supplied value {obj!r}{src} of type {vtype} is not an integer.")

    if isinstance(max_value, int) and value > max_value:
        raise ToolsError(
            f"Supplied value {obj!r}{src} is greater than maximum value of {max_value}."
        )

    if isinstance(min_value, int) and value < min_value:
        raise ToolsError(f"Supplied value {obj!r}{src} is less than minimum value of {min_value}.")

    return value


def coerce_int_float(value: Union[int, float, str], allow_none: bool = False) -> Union[int, float]:
    """Convert an object into int or float.

    Args:
        obj: object to convert to int or float

    Raises:
        :exc:`ToolsError`: if obj is not able to be converted to int or float
    """
    if allow_none and value is None:
        return value

    if isinstance(value, float):
        return value

    if isinstance(value, int):
        return value

    if isinstance(value, str):
        value = value.strip()

        if value.isdigit():
            return int(value)

        if value.replace(".", "").isdigit():
            return float(value)

    vtype = type(value).__name__
    raise ToolsError(f"Supplied value {value!r} of type {vtype} is not an integer or float.")


def coerce_bool(obj: Any, errmsg: Optional[str] = None) -> bool:
    """Convert an object into bool.

    Args:
        obj: object to coerce to bool, will check against
            :data:`axonius_api_client.constants.general.YES` and
            :data:`axonius_api_client.constants.general.NO`

    Raises:
        :exc:`ToolsError`: obj is not able to be converted to bool
    """
    coerce_obj = obj

    if isinstance(obj, str):
        coerce_obj = coerce_obj.lower().strip()

    if coerce_obj in YES:
        return True

    if coerce_obj in NO:
        return False

    vtype = type(obj).__name__
    msg = listify(errmsg)
    msg += [
        f"Supplied value {coerce_obj!r} of type {vtype} must be one of:",
        f"  For true: {YES}",
        f"  For false: {NO}",
    ]
    raise ToolsError("\n".join(msg))


def is_int(obj: Any, digit: bool = False) -> bool:
    """Check if obj is int typeable.

    Args:
        obj: object to check
        digit: allow checking str/bytes
    """
    if digit:
        if (isinstance(obj, str) or isinstance(obj, bytes)) and obj.isdigit():
            return True

    return not isinstance(obj, bool) and isinstance(obj, int)


def join_url(url: str, *parts) -> str:
    """Join a URL to any number of parts.

    Args:
        url: str to add parts to
        *parts: str(s) to append to url
    """
    url = url.rstrip("/") + "/"
    for part in parts:
        if not part:
            continue
        url = url.rstrip("/") + "/"
        part = part.lstrip("/")
        url = urljoin(url, part)
    return url


def strip_right(obj: Union[List[str], str], fix: str) -> Union[List[str], str]:
    """Strip text from the right side of obj.

    Args:
        obj: str(s) to strip fix from
        fix: str to remove from obj(s)
    """
    if isinstance(obj, list) and all([isinstance(x, str) for x in obj]):
        return [strip_right(obj=x, fix=fix) for x in obj]

    if isinstance(obj, str):
        plen = len(fix)

        if obj.endswith(fix):
            return obj[:-plen]

    return obj


def strip_left(obj: Union[List[str], str], fix: str) -> Union[List[str], str]:
    """Strip text from the left side of obj.

    Args:
        obj: str(s) to strip fix from
        fix: str to remove from obj(s)
    """
    if isinstance(obj, list) and all([isinstance(x, str) for x in obj]):
        return [strip_left(obj=x, fix=fix) for x in obj]

    if isinstance(obj, str):
        plen = len(fix)

        if obj.startswith(fix):
            return obj[plen:]

    return obj


class AxJSONEncoder(json.JSONEncoder):
    """Pass."""

    def default(self, obj):
        """Pass."""
        if isinstance(obj, datetime):
            return obj.isoformat()

        return super().default(obj)


def json_dump(
    obj: Any, indent: int = 2, sort_keys: bool = False, error: bool = True, **kwargs
) -> Any:
    """Serialize an object into json str.

    Args:
        obj: object to serialize into json str
        indent: json str indent level
        sort_keys: sort dict keys
        error: if json error happens, raise it
        **kwargs: passed to :func:`json.dumps`
    """
    if isinstance(obj, bytes):
        obj = obj.decode("utf-8")

    kwargs.setdefault("cls", AxJSONEncoder)
    kwargs.setdefault("default", str)

    try:
        return json.dumps(obj, indent=indent, sort_keys=sort_keys, **kwargs)
    except Exception:
        if error:
            raise
        return obj


def json_load(obj: str, error: bool = True, **kwargs) -> Any:
    """Deserialize a json str into an object.

    Args:
        obj: str to deserialize into obj
        error: if json error happens, raise it
        **kwargs: passed to :func:`json.loads`
    """
    try:
        return json.loads(obj, **kwargs)
    except Exception:
        if error:
            raise
        return obj


def json_reload(obj: Any, error: bool = False, trim: int = None, **kwargs) -> str:
    """Re-serialize a json str into a pretty json str.

    Args:
        obj: str to deserialize into obj and serialize back to str
        error: If json error happens, raise it
        **kwargs: passed to :func:`json_dump`
    """
    obj = json_load(obj=obj, error=error)
    if not isinstance(obj, str):
        obj = json_dump(obj=obj, error=error, **kwargs)
    obj = obj or ""
    if isinstance(obj, str):
        obj = obj.strip()
        if trim and len(obj) >= trim:
            obj = obj[:trim] + f"\nTrimmed over {trim} characters"
    return obj


def dt_parse(obj: Union[str, timedelta, datetime], default_tz_utc: bool = False) -> datetime:
    """Parse a str, datetime, or timedelta into a datetime object.

    Notes:
        * :obj:`str`: will be parsed into datetime obj
        * :obj:`datetime.timedelta`: will be parsed into datetime obj as now - timedelta
        * :obj:`datetime.datetime`: will be re-parsed into datetime obj

    Args:
        obj: object or list of objects to parse into datetime
    """
    if isinstance(obj, list) and all([isinstance(x, str) for x in obj]):
        return [dt_parse(obj=x) for x in obj]

    if isinstance(obj, datetime):
        obj = str(obj)

    if isinstance(obj, timedelta):
        obj = str(dt_now() - obj)

    value = dateutil.parser.parse(obj)

    if default_tz_utc and not value.tzinfo:
        value = value.replace(tzinfo=dateutil.tz.tzutc())

    return value


def dt_parse_tmpl(obj: Union[str, timedelta, datetime], tmpl: str = "%Y-%m-%d") -> str:
    """Parse a string into the format used by the REST API.

    Args:
        obj: date time to parse using :meth:`dt_parse`
        tmpl: strftime template to convert obj into
    """
    valid_fmts = [
        "YYYY-MM-DD",
        "YYYYMMDD",
    ]
    try:
        dt = dt_parse(obj=obj)
        return dt.strftime(tmpl)
    except Exception:
        vtype = type(obj).__name__
        valid = "\n - " + "\n - ".join(valid_fmts)
        raise ToolsError(
            (
                f"Could not parse date {obj!r} of type {vtype}"
                f", try a string in the format of:{valid}"
            )
        )


def dt_now(
    delta: Optional[timedelta] = None,
    tz: timezone = dateutil.tz.tzutc(),
) -> datetime:
    """Get the current datetime in for a specific tz.

    Args:
        delta: convert delta into datetime str instead of returning now
        tz: timezone to return datetime in
    """
    if isinstance(delta, timedelta):
        return dt_parse(obj=delta)
    return datetime.now(tz)


def dt_sec_ago(obj: Union[str, timedelta, datetime], exact: bool = False) -> int:
    """Get number of seconds ago a given datetime was.

    Args:
        obj: parsed by :meth:`dt_parse` into a datetime obj
    """
    obj = dt_parse(obj=obj)
    now = dt_now(tz=obj.tzinfo)
    value = (now - obj).total_seconds()
    return value if exact else round(value)


def dt_min_ago(obj: Union[str, timedelta, datetime]) -> int:
    """Get number of minutes ago a given datetime was.

    Args:
        obj: parsed by :meth:`dt_sec_ago` into seconds ago
    """
    return round(dt_sec_ago(obj=obj) / 60)


def dt_days_left(obj: Optional[Union[str, timedelta, datetime]]) -> Optional[int]:
    """Get number of days left until a given datetime.

    Args:
        obj: parsed by :meth:`dt_sec_ago` into days left
    """
    if obj:
        obj = dt_parse(obj=obj)
        now = dt_now(tz=obj.tzinfo)
        seconds = (obj - now).total_seconds()
        return round(seconds / 60 / 60 / 24)
    return None


def dt_within_min(
    obj: Union[str, timedelta, datetime],
    n: Optional[Union[str, int]] = None,
) -> bool:
    """Check if given datetime is within the past n minutes.

    Args:
        obj: parsed by :meth:`dt_min_ago` into minutes ago
        n: int of :meth:`dt_min_ago` should be greater than or equal to
    """
    if not is_int(obj=n, digit=True):
        return False

    return dt_min_ago(obj=obj) >= int(n)


def get_path(obj: Union[str, pathlib.Path]) -> pathlib.Path:
    """Convert a str into a fully resolved & expanded Path object.

    Args:
        obj: obj to convert into expanded and resolved absolute Path obj
    """
    return pathlib.Path(obj).expanduser().resolve()


def path_read(
    obj: Union[str, pathlib.Path], binary: bool = False, is_json: bool = False, **kwargs
) -> Union[bytes, str]:
    """Read data from a file.

    Notes:
        * if path filename ends with ".json", data will be deserialized using
          :meth:`json_load`

    Args:
        obj: path to read data form, parsed by :meth:`get_path`
        binary: read the data as binary instead of str
        is_json: deserialize data using :meth:`json_load`
        **kwargs: passed to :meth:`json_load`

    Raises:
        :exc:`ToolsError`: path does not exist as file
    """
    robj = get_path(obj=obj)

    if not robj.is_file():
        raise ToolsError(f"Supplied path='{obj}' (resolved='{robj}') does not exist!")

    if binary:
        data = robj.read_bytes()
    else:
        data = robj.read_text()

    if is_json:
        data = json_load(obj=data, **kwargs)

    if robj.suffix == ".json" and isinstance(data, str):
        kwargs.setdefault("error", False)
        data = json_load(obj=data, **kwargs)

    return robj, data


def path_write(
    obj: Union[str, pathlib.Path],
    data: Union[bytes, str],
    overwrite: bool = False,
    binary: bool = False,
    binary_encoding: str = "utf-8",
    is_json: bool = False,
    make_parent: bool = True,
    protect_file=0o600,
    protect_parent=0o700,
    **kwargs,
) -> Tuple[pathlib.Path, Callable]:
    """Write data to a file.

    Notes:
        * if obj filename ends with ".json", serializes data using :meth:`json_dump`.

    Args:
        obj: path to write data to, parsed by :meth:`get_path`
        data: data to write to obj
        binary: write the data as binary instead of str
        binary_encoding: encoding to use when switching from str/bytes
        is_json: serialize data using :meth:`json_load`
        overwrite: overwrite obj if exists
        make_parent: If the parent directory does not exist, create it
        protect_file: octal mode of permissions to set on file
        protect_dir: octal mode of permissions to set on parent directory when creating
        **kwargs: passed to :meth:`json_dump`

    Raises:
        :exc:`ToolsError`: path exists as file and overwrite is False
        :exc:`ToolsError`: if parent path does not exist and make_parent is False
    """
    obj = get_path(obj=obj)

    if is_json:
        data = json_dump(obj=data, **kwargs)

    if obj.suffix == ".json" and not (isinstance(data, str) or isinstance(data, bytes)):
        kwargs.setdefault("error", False)
        data = json_dump(obj=data, **kwargs)

    if binary:
        if isinstance(data, str):
            data = data.encode(binary_encoding)
        method = obj.write_bytes
    else:
        if isinstance(data, bytes):
            data = data.decode(binary_encoding)
        method = obj.write_text

    if obj.is_file() and overwrite is False:
        raise ToolsError(f"File '{obj}' already exists and overwrite is False")

    if not obj.parent.is_dir():
        if make_parent:
            obj.parent.mkdir(mode=protect_parent, parents=True, exist_ok=True)
        else:
            error = f"Directory '{obj.parent}' does not exist and make_parent is False"
            raise ToolsError(error)

    obj.touch()

    if protect_file:
        obj.chmod(protect_file)

    return obj, method(data)


def longest_str(obj: List[str]) -> int:
    """Determine the length of the longest string in a list of strings.

    Args:
        obj: list of strings to calculate length of
    """
    return round(max([len(x) + 5 for x in obj]), -1)


def split_str(
    obj: Union[List[str], str],
    split: str = ",",
    strip: Optional[str] = None,
    do_strip: bool = True,
    lower: bool = True,
    empty: bool = False,
) -> List[str]:
    """Split a string or list of strings into a list of strings.

    Args:
        obj: string or list of strings to split
        split: character to split on
        strip: characters to strip
        do_strip: strip each item from the split
        lower: lowercase each item from the split
        empty: remove empty items post split
    """
    if obj is None:
        return []

    if isinstance(obj, list):
        return [
            y
            for x in obj
            for y in split_str(
                obj=x,
                split=split,
                strip=strip,
                do_strip=do_strip,
                lower=lower,
                empty=empty,
            )
        ]

    if not isinstance(obj, str):
        raise ToolsError(f"Unable to split non-str value {obj}")

    ret = []
    for x in obj.split(split):
        if lower:
            x = x.lower()
        if do_strip:
            x = x.strip(strip)
        if not empty and not x:
            continue
        ret.append(x)
    return ret


def echo_debug(
    msg: str,
    tmpl: bool = True,
    tmpl_str: Optional[str] = None,
    logger: Optional[logging.Logger] = None,
    **kwargs,
):
    """Echo a message to console.

    Args:
        msg: message to echo
        tmpl: template to using for echo
        kwargs: passed to ``click.secho``
    """
    kwargs.setdefault("fg", "blue")
    kwargs.setdefault("bold", False)
    kwargs.setdefault("err", True)
    logger = logger or LOG
    tmpl_str = tmpl_str or DEBUG_TMPL

    if tmpl:
        msg = tmpl_str.format(msg=msg)

    logger.info(msg)
    click.secho(msg, **kwargs)


def echo_ok(
    msg: str,
    tmpl: bool = True,
    tmpl_str: Optional[str] = None,
    logger: Optional[logging.Logger] = None,
    **kwargs,
):
    """Echo a message to console.

    Args:
        msg: message to echo
        tmpl: template to using for echo
        kwargs: passed to ``click.secho``
    """
    kwargs.setdefault("fg", "yellow")
    kwargs.setdefault("bold", True)
    kwargs.setdefault("err", True)
    logger = logger or LOG
    tmpl_str = tmpl_str or OK_TMPL

    if tmpl:
        msg = tmpl_str.format(msg=msg)

    logger.info(msg)
    click.secho(msg, **kwargs)


def echo_warn(
    msg: str,
    tmpl: bool = True,
    tmpl_str: Optional[str] = None,
    logger: Optional[logging.Logger] = None,
    **kwargs,
):
    """Echo a warning message to console.

    Args:
        msg: message to echo
        tmpl: template to using for echo
        kwargs: passed to ``click.secho``
    """
    kwargs.setdefault("fg", "yellow")
    kwargs.setdefault("bold", True)
    kwargs.setdefault("err", True)
    logger = logger or LOG
    tmpl_str = tmpl_str or WARN_TMPL

    if tmpl:
        msg = tmpl_str.format(msg=msg)

    logger.warning(msg)
    click.secho(msg, **kwargs)


def echo_error(
    msg: str,
    abort: bool = True,
    tmpl: bool = True,
    tmpl_str: Optional[str] = None,
    logger: Optional[logging.Logger] = None,
    **kwargs,
):
    """Echo an error message to console.

    Args:
        msg: message to echo
        tmpl: template to using for echo
        kwargs: passed to ``click.secho``
        abort: call sys.exit(1) after echoing message
    """
    kwargs.setdefault("fg", "red")
    kwargs.setdefault("bold", True)
    kwargs.setdefault("err", True)
    logger = logger or LOG
    tmpl_str = tmpl_str or ERROR_TMPL

    if tmpl:
        msg = tmpl_str.format(msg=msg)

    logger.error(msg)
    click.secho(msg, **kwargs)
    if abort:
        sys.exit(1)


def echo(
    msg: str,
    console: bool = False,
    error: bool = False,
    warning: bool = False,
    debug: bool = False,
    abort: bool = True,
    tmpl: bool = True,
    tmpl_str: Optional[str] = None,
    exc: Optional[Exception] = None,
    logger: Optional[logging.Logger] = None,
    **kwargs,
):
    """Echo a message to console or log it.

    Args:
        msg: message to echo
        error: msg should be considered an error
        warning: msg should be considered a warning
        console: echo the output to console
        exc: exception to raise
        abort: sys.exit(1) if console is True and error is not None
        logger: logger to use to send log message
    """
    logger = logger or LOG

    if console:
        if error:
            echo_error(msg=msg, tmpl=tmpl, tmpl_str=tmpl_str, logger=logger, abort=abort)
            exc = exc or ToolsError
            raise exc(msg)

        elif warning:
            echo_warn(msg=msg, tmpl=tmpl, tmpl_str=tmpl_str, logger=logger)
        elif debug:
            echo_ok(msg=msg, tmpl=tmpl, tmpl_str=tmpl_str, logger=logger)
        else:
            echo_ok(msg=msg, tmpl=tmpl, tmpl_str=tmpl_str, logger=logger)
    else:
        if error:
            logger.error(msg)
        elif warning:
            logger.warning(msg)
        elif debug:
            logger.debug(msg)
        else:
            logger.info(msg)

        if exc:
            raise exc(msg)


def sysinfo() -> dict:
    """Gather system information."""
    try:
        cli_args = sys.argv
    except Exception:
        cli_args = "No sys.argv!"

    info = {}
    info["API Client Version"] = VERSION
    info["API Client Package"] = PACKAGE_FILE
    info["Init loaded .env file"] = INIT_DOTENV
    info["Path to .env file"] = find_dotenv()
    info["OS envs"] = get_env_ax()
    info["Date"] = str(dt_now())
    info["Python System Version"] = ", ".join(sys.version.splitlines())
    info["Command Line Args"] = cli_args
    platform_attrs = [
        "machine",
        "node",
        "platform",
        "processor",
        "python_branch",
        "python_compiler",
        "python_implementation",
        "python_revision",
        "python_version",
        "release",
        "system",
        "version",
        "win32_edition",
    ]
    for attr in platform_attrs:
        method = getattr(platform, attr, None)
        value = "unavailable"
        if method:
            value = method()

        attr = attr.replace("_", " ").title()
        info[attr] = value
    return info


def calc_percent(part: Union[int, float], whole: Union[int, float], places: int = 2) -> float:
    """Calculate the percentage of part out of whole.

    Args:
        part: number to get percent of whole
        whole: number to caclulate against part
        places: number of decimal places to return
    """
    if 0 in [part, whole]:
        value = 0.00
    elif part > whole:
        value = 100.00
    else:
        value = 100 * (part / whole)

    value = trim_float(value=value, places=places)
    return value


def trim_float(value: float, places: int = 2) -> float:
    """Trim a float to N places.

    Args:
        value: float to trim
        places: decimal places to trim value to
    """
    if isinstance(places, int):
        value = float(f"{value:.{places}f}")
    return value


def join_kv(
    obj: Union[List[dict], dict], listjoin: str = ", ", tmpl: str = "{k}: {v!r}"
) -> List[str]:
    """Join a dictionary into key value strings.

    Args:
        obj: dict or list of dicts to stringify
        listjoin: string to use for joining
        tmpl: template to format key value pairs of dict
    """
    if isinstance(obj, list):
        return [join_kv(obj=x, listjoin=listjoin, tmpl=tmpl) for x in obj]

    if not isinstance(obj, dict):
        raise ToolsError(f"Object must be a dict, supplied {type(obj)}")

    items = []
    for k, v in obj.items():
        if isinstance(v, list):
            v = listjoin.join([str(i) for i in v])
        items.append(tmpl.format(k=k, v=v))
    return items


def get_type_str(obj: Any):
    """Get the type name of a class.

    Args:
        obj: class or tuple of classes to get type name(s) of
    """
    if isinstance(obj, tuple):
        return " or ".join([x.__name__ for x in obj])
    else:
        return obj.__name__


def check_type(value: Any, exp: Any, name: str = "", exp_items: Optional[Any] = None):
    """Check that a value is the appropriate type.

    Args:
        value: value to check type of
        exp: type(s) that value should be
        name: identifier of what value is for
        exp_items: if value is a list, type(s) that list items should be
    """
    name = f" for {name!r}" if name else ""

    if not isinstance(value, exp):
        vtype = get_type_str(obj=type(value))
        etype = get_type_str(obj=exp)
        err = f"Required type {etype}{name} but received type {vtype}: {value!r}"
        raise ToolsError(err)

    if exp_items and isinstance(value, list):
        for idx, item in enumerate(value):
            if isinstance(item, exp_items):
                continue
            vtype = get_type_str(obj=type(item))
            etype = get_type_str(obj=exp_items)
            err = (
                f"Required type {etype}{name} in list item {idx} but received "
                f"type {vtype}: {value!r}"
            )
            raise ToolsError(err)


def check_empty(value: Any, name: str = ""):
    """Check if a value is empty.

    Args:
        value: value to check type of
        name: identifier of what value is for
    """
    if not value:
        vtype = type(value).__name__
        name = f" for {name!r}" if name else ""
        err = f"Required value{name} but received an empty {vtype}: {value!r}"
        raise ToolsError(err)


def get_raw_version(value: str) -> str:
    """Caclulate the raw bits of a version str.

    Args:
        value: version to calculate
    """
    check_type(value=value, exp=str)
    converted = "0"
    version = value
    if ":" in value:
        if "." in value and value.index(":") > value.index("."):
            raise ToolsError(f"Invalid version with ':' after '.' in {value!r}")
        converted, version = value.split(":", 1)
    octects = version.split(".")
    for octect in octects:
        if not octect.isdigit():
            raise ToolsError(f"Invalid version with non-digit {octect!r} in {value!r}")
        if len(octect) > 8:
            octect = octect[:8]
        converted += "".join(["0" for _ in range(8 - len(octect))]) + octect
    return converted


def coerce_str_to_csv(value: str, coerce_list: bool = False) -> List[str]:
    """Coerce a string into a list of strings.

    Args:
        value: string to seperate using comma
    """
    new_value = value
    if isinstance(value, str):
        new_value = [x.strip() for x in value.split(",") if x.strip()]
        if not new_value:
            raise ToolsError(f"Empty value after parsing CSV: {value!r}")

    if not isinstance(new_value, (list, tuple)):
        if coerce_list:
            new_value = coerce_list(obj=new_value)
        else:
            vtype = type(new_value).__name__
            raise ToolsError(f"Invalid type {vtype} supplied, must be a list")

    if not new_value:
        raise ToolsError(f"Empty CSV string/list supplied {value}")

    return new_value


def parse_ip_address(value: str) -> Union[ipaddress.IPv4Address, ipaddress.IPv6Address]:
    """Parse a string into an IP address.

    Args:
        value: ip address
    """
    try:
        return ipaddress.ip_address(value)
    except Exception as exc:
        raise ToolsError(str(exc))


def parse_ip_network(value: str) -> Union[ipaddress.IPv4Network, ipaddress.IPv6Network]:
    """Parse a string into an IP network.

    Args:
        value: ip network
    """
    if "/" not in str(value):
        vtype = type(value).__name__
        raise ToolsError(
            (
                f"Supplied value {value!r} of type {vtype} is not a valid subnet "
                "- format must be <address>/<CIDR>."
            )
        )
    try:
        return ipaddress.ip_network(value)
    except Exception as exc:
        raise ToolsError(str(exc))


def kv_dump(obj: dict) -> str:
    """Get a string representation of a dictionaries key value pairs.

    Args:
        obj: dictionary to get string of
    """
    return "\n  " + "\n  ".join([f"{k}: {v}" for k, v in obj.items()])


def bom_strip(content: str, strip=True) -> str:
    """Remove the UTF-8 BOM marker from the beginning of a string.

    Args:
        content: string to remove BOM marker from if found
        strip: remove whitespace before & after removing BOM marker
    """
    if strip:
        content = content.strip()
    if content.startswith(codecs.BOM_UTF8.decode()):
        content = content[1:]
    if strip:
        content = content.strip()
    return content


def read_stream(stream) -> str:
    """Try to read input from a stream.

    Args:
        stream: stdin or a file descriptor to read input from
    """
    stream_name = format(getattr(stream, "name", stream))

    if stream.isatty():
        raise ToolsError(f"No input provided on {stream_name!r}")

    # its STDIN with input or a file
    content = stream.read().strip()

    if not content:
        raise ToolsError(f"Empty content supplied to {stream_name!r}")

    return content


def check_gui_page_size(size: Optional[int] = None) -> int:
    """Check page size to see if it one of the valid GUI page sizes.

    Args:
        size: page size to check

    Raises:
        :exc:`ApiError`: if size is not one of
            :data:`axonius_api_client.constants.api.GUI_PAGE_SIZES`

    """
    size = size or GUI_PAGE_SIZES[0]
    if size not in GUI_PAGE_SIZES:
        raise ToolsError(f"gui_page_size of {size} is invalid, must be one of {GUI_PAGE_SIZES}")
    return size


def calc_gb(value: Union[str, int], places: int = 2, is_kb: bool = True) -> float:
    """Convert bytes into GB.

    Args:
        value: bytes
        places: decimal places to trim value to
        is_kb: values are in kb or bytes
    """
    value = coerce_int_float(value=value)
    value = value / 1024 / 1024
    value = (value / 1024) if not is_kb else value
    value = trim_float(value=value, places=places)
    return value


def calc_perc_gb(
    obj: dict,
    whole_key: str,
    part_key: str,
    perc_key: Optional[str] = None,
    places: int = 2,
    update: bool = True,
    is_kb: bool = True,
) -> dict:
    """Calculate the GB and percent from a dict.

    Args:
        obj: dict to get whole_key and part_key from
        whole_key: key to get whole value from and convert to GB and set as whole_key_gb
        part_key: key to get part value from and convert to GB and set as part_key_gb
        perc_key: key to set percent in
        is_kb: values are in kb or bytes
    """
    perc_key = perc_key or f"{part_key}_percent"
    whole_value = obj[whole_key] or 0
    part_value = obj[part_key] or 0
    whole_gb = calc_gb(value=whole_value, places=places, is_kb=is_kb)
    part_gb = calc_gb(value=part_value, places=places, is_kb=is_kb)
    perc = calc_percent(part=part_gb, whole=whole_gb, places=places)
    ret = obj if update else {}
    ret[f"{part_key}_gb"] = part_gb
    ret[f"{whole_key}_gb"] = whole_gb
    ret[perc_key] = perc
    return ret


def get_subcls(cls) -> list:
    """Get all subclasses of a class."""
    subs = [s for c in cls.__subclasses__() for s in get_subcls(c)]
    return list(set(cls.__subclasses__()).union(subs))


def prettify_obj(obj, indent=0):
    """Pass."""
    spaces = " " * indent
    sub_indent = indent + 2
    if isinstance(obj, dict):
        lines = ["", f"{spaces}-----"] if not indent else []
        for k, v in obj.items():
            lines += [f"{spaces}- {k}:", *prettify_obj(v, sub_indent)]
        return lines
    elif isinstance(obj, list):
        return [y for x in obj for y in prettify_obj(x, indent)]
    return [f"{spaces} {obj}"]


def token_parse(obj: str) -> str:
    """Pass."""
    url_check = "token="
    if url_check in obj:
        idx = obj.index(url_check) + len(url_check)
        obj = obj[idx:]
    return obj


def combo_dicts(*args, copies: bool = False) -> dict:
    """Pass."""
    ret = {}
    for x in args:
        if isinstance(x, dict):
<<<<<<< HEAD
            ret.update(x)
    return ret


def is_url(value: str) -> bool:
    """Pass."""
    return isinstance(value, str) and any([value.startswith(x) for x in URL_STARTS])
=======
            ret.update(copy.deepcopy(x) if copies else x)
    return ret


DAYS_MAP: dict = dict(zip(range(7), calendar.day_name))


def int_days_map(value: Union[str, List[Union[str, int]]], names: bool = False) -> List[str]:
    """Pass."""
    ret = []
    value = coerce_str_to_csv(value=value, coerce_list=True)

    for item in value:
        found = False
        for number, name in DAYS_MAP.items():
            if isinstance(item, str) and item.lower() == name.lower():
                ret.append(number)
                found = True

            if (isinstance(item, str) and item.isdigit()) or isinstance(item, int):
                item = coerce_int(obj=item, min_value=0, max_value=6)
                if item == number:
                    ret.append(number)
                    found = True

        if not found:
            valid = ", ".join([f"{v} ({k})" for k, v in DAYS_MAP.items()])
            item = str(item)
            raise ToolsError(f"Invalid day {item!r} supplied, valid: {valid}")

    if names:
        ret = [v for k, v in DAYS_MAP.items() if k in ret]
    else:
        ret = [str(k) for k, v in DAYS_MAP.items() if k in ret]

    return ret
>>>>>>> 97334691
<|MERGE_RESOLUTION|>--- conflicted
+++ resolved
@@ -22,12 +22,8 @@
 
 from . import INIT_DOTENV, PACKAGE_FILE, PACKAGE_ROOT, VERSION
 from .constants.api import GUI_PAGE_SIZES
-<<<<<<< HEAD
-from .constants.general import (ERROR_ARGS, ERROR_TMPL, NO, OK_ARGS, OK_TMPL,
-                                URL_STARTS, WARN_ARGS, WARN_TMPL, YES)
-=======
-from .constants.general import DEBUG_TMPL, ERROR_TMPL, NO, OK_TMPL, WARN_TMPL, YES
->>>>>>> 97334691
+from .constants.general import (DEBUG_TMPL, ERROR_TMPL, NO, OK_TMPL,
+                                URL_STARTS, WARN_TMPL, YES)
 from .exceptions import ToolsError
 from .setup_env import find_dotenv, get_env_ax
 
@@ -1147,15 +1143,6 @@
     ret = {}
     for x in args:
         if isinstance(x, dict):
-<<<<<<< HEAD
-            ret.update(x)
-    return ret
-
-
-def is_url(value: str) -> bool:
-    """Pass."""
-    return isinstance(value, str) and any([value.startswith(x) for x in URL_STARTS])
-=======
             ret.update(copy.deepcopy(x) if copies else x)
     return ret
 
@@ -1192,4 +1179,8 @@
         ret = [str(k) for k, v in DAYS_MAP.items() if k in ret]
 
     return ret
->>>>>>> 97334691
+
+
+def is_url(value: str) -> bool:
+    """Pass."""
+    return isinstance(value, str) and any([value.startswith(x) for x in URL_STARTS])